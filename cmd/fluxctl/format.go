--- conflicted
+++ resolved
@@ -3,17 +3,13 @@
 import (
 	"bytes"
 	"fmt"
-	"io"
+	"os"
 	"strings"
 	"text/tabwriter"
 
 	"github.com/spf13/cobra"
 )
 
-<<<<<<< HEAD
-func newTabwriter(w io.Writer) *tabwriter.Writer {
-	return tabwriter.NewWriter(w, 0, 2, 2, ' ', 0)
-=======
 type outputOpts struct {
 	verbose bool
 }
@@ -24,7 +20,6 @@
 
 func newTabwriter() *tabwriter.Writer {
 	return tabwriter.NewWriter(os.Stdout, 0, 2, 2, ' ', 0)
->>>>>>> 37acdb16
 }
 
 func makeExample(examples ...string) string {
